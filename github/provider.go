--- conflicted
+++ resolved
@@ -2,6 +2,7 @@
 
 import (
 	"fmt"
+
 	"github.com/hashicorp/terraform-plugin-sdk/helper/schema"
 	"github.com/hashicorp/terraform-plugin-sdk/terraform"
 )
@@ -156,9 +157,7 @@
 
 func providerConfigure(p *schema.Provider) schema.ConfigureFunc {
 	return func(d *schema.ResourceData) (interface{}, error) {
-<<<<<<< HEAD
 		owner := d.Get("owner").(string)
-=======
 		baseURL := d.Get("base_url").(string)
 		token := d.Get("token").(string)
 
@@ -192,12 +191,6 @@
 
 			token = appToken
 		}
-
-		anonymous := true
-		if token != "" {
-			anonymous = false
-		}
->>>>>>> a67b3075
 
 		// BEGIN backwards compatibility
 		// OwnerOrOrgEnvDefaultFunc used to be the default value for both
@@ -221,20 +214,10 @@
 		}
 
 		config := Config{
-<<<<<<< HEAD
-			Token:    d.Get("token").(string),
-			BaseURL:  d.Get("base_url").(string),
+			Token:    token,
+			BaseURL:  baseURL,
 			Insecure: d.Get("insecure").(bool),
 			Owner:    owner,
-=======
-			Token:        token,
-			Organization: d.Get("organization").(string),
-			BaseURL:      baseURL,
-			Insecure:     d.Get("insecure").(bool),
-			Owner:        owner,
-			Individual:   individual,
-			Anonymous:    anonymous,
->>>>>>> a67b3075
 		}
 
 		meta, err := config.Meta()
